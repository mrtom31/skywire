--- conflicted
+++ resolved
@@ -29,11 +29,9 @@
   padding-left: 10px;
   padding-right: 10px;
   box-shadow: 0 3px 8px 0 rgba(0, 0, 0, 0.10), 0 6px 20px 0 rgba(0, 0, 0, 0.10);
-<<<<<<< HEAD
+
   margin-top: 50px;
   margin-bottom: 50px;
-=======
->>>>>>> c2fb9908
 }
 
 .login-container input[type='password']:focus {
@@ -46,12 +44,9 @@
   border-radius: 19px;
   font-size: 15px;
   font-weight: bold;
-<<<<<<< HEAD
   cursor: pointer;
   background-color:#EFF0F0;
-=======
   margin-top: 30px;
->>>>>>> c2fb9908
 }
 
 .login-container h5 {
