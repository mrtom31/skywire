--- conflicted
+++ resolved
@@ -103,13 +103,6 @@
       </div>
     </div>
   </div>
-<<<<<<< HEAD
-</div>
-=======
-  <br>
-  transports: <br>
-  <app-transports [transports]="nodeInfo?.transports"></app-transports>
 </div>
 
-<footer-component></footer-component>
->>>>>>> 5b9c77f2
+<footer-component></footer-component>