<<<<<<< HEAD
<app-dialog headline="SSH Server Whitelist" [dialogRef]="dialogRef">
  <table [dataSource]="dataSource" mat-table class="table-abs-white selectable" *ngIf="dataSource.data.length > 0">
    <ng-container matColumnDef="index">
      <th mat-header-cell *matHeaderCellDef>#</th>
      <td mat-cell *matCellDef="let node;let i=index;">
        {{ i }}
      </td>
    </ng-container>
    <ng-container matColumnDef="key">
      <th mat-header-cell *matHeaderCellDef>Node key</th>
      <td mat-cell *matCellDef="let key;" matTooltip="Click to edit">
        {{ key }}
      </td>
    </ng-container>
    <tr mat-header-row *matHeaderRowDef="displayedColumns"></tr>
    <tr mat-row *matRowDef="let row; columns: displayedColumns;"></tr>
  </table>
  <form class="mt-4 mb-5 dialog-form">
    <div class="d-flex flex-row justify-content-between align-items-center">
      <app-key-input
        (inputCorrect)="onKeyChange($event)"
        [required]=false
        style="flex: 1;"
        placeholder="Node key"></app-key-input>
      <button
        disabled="{{!keyToAdd}}"
        (click)="addNodeKey()"
        class="ml-3"
        color="accent" mat-raised-button>Add to whitelist</button>
    </div>
    <button class="submit-btn" color="primary" mat-raised-button (click)="save()">Save</button>
  </form>
</app-dialog>

<!--<span class="font-base text-uppercase app-log-title" mat-dialog-title>
  Whitelisted nodes
</span>
<mat-dialog-content class="app-log-content">

  <div class="app-log-empty" style="margin-top: 20px;" *ngIf="logMessages.length === 0">
    There are no messages
  </div>
</mat-dialog-content>-->
=======
<app-datatable
  [data]="data.app.allow_nodes || []"
  [meta]='{headerTitle: "Key", removeRowTooltipText: "Remove key", addButtonTitle: "Add to list" }'
  [getEditableRowData]="getEditableRowData.bind(this)"
  [getEditableRowComponentClass]="getEditableRowComponentClass.bind(this)"
  [getAddRowData]="getAddRowData.bind(this)"
  [getAddRowComponentClass]="getAddRowComponentClass.bind(this)"
  (onSave)="save($event)">
</app-datatable>
>>>>>>> 64ff0974
<|MERGE_RESOLUTION|>--- conflicted
+++ resolved
@@ -1,38 +1,3 @@
-<<<<<<< HEAD
-<app-dialog headline="SSH Server Whitelist" [dialogRef]="dialogRef">
-  <table [dataSource]="dataSource" mat-table class="table-abs-white selectable" *ngIf="dataSource.data.length > 0">
-    <ng-container matColumnDef="index">
-      <th mat-header-cell *matHeaderCellDef>#</th>
-      <td mat-cell *matCellDef="let node;let i=index;">
-        {{ i }}
-      </td>
-    </ng-container>
-    <ng-container matColumnDef="key">
-      <th mat-header-cell *matHeaderCellDef>Node key</th>
-      <td mat-cell *matCellDef="let key;" matTooltip="Click to edit">
-        {{ key }}
-      </td>
-    </ng-container>
-    <tr mat-header-row *matHeaderRowDef="displayedColumns"></tr>
-    <tr mat-row *matRowDef="let row; columns: displayedColumns;"></tr>
-  </table>
-  <form class="mt-4 mb-5 dialog-form">
-    <div class="d-flex flex-row justify-content-between align-items-center">
-      <app-key-input
-        (inputCorrect)="onKeyChange($event)"
-        [required]=false
-        style="flex: 1;"
-        placeholder="Node key"></app-key-input>
-      <button
-        disabled="{{!keyToAdd}}"
-        (click)="addNodeKey()"
-        class="ml-3"
-        color="accent" mat-raised-button>Add to whitelist</button>
-    </div>
-    <button class="submit-btn" color="primary" mat-raised-button (click)="save()">Save</button>
-  </form>
-</app-dialog>
-
 <!--<span class="font-base text-uppercase app-log-title" mat-dialog-title>
   Whitelisted nodes
 </span>
@@ -42,14 +7,15 @@
     There are no messages
   </div>
 </mat-dialog-content>-->
-=======
-<app-datatable
-  [data]="data.app.allow_nodes || []"
-  [meta]='{headerTitle: "Key", removeRowTooltipText: "Remove key", addButtonTitle: "Add to list" }'
-  [getEditableRowData]="getEditableRowData.bind(this)"
-  [getEditableRowComponentClass]="getEditableRowComponentClass.bind(this)"
-  [getAddRowData]="getAddRowData.bind(this)"
-  [getAddRowComponentClass]="getAddRowComponentClass.bind(this)"
-  (onSave)="save($event)">
-</app-datatable>
->>>>>>> 64ff0974
+
+<app-dialog headline="SSH Server Whitelist" [dialogRef]="dialogRef">
+  <app-datatable
+    [data]="data.app.allow_nodes || []"
+    [meta]='{headerTitle: "Key", removeRowTooltipText: "Remove key", addButtonTitle: "Add to list" }'
+    [getEditableRowData]="getEditableRowData.bind(this)"
+    [getEditableRowComponentClass]="getEditableRowComponentClass.bind(this)"
+    [getAddRowData]="getAddRowData.bind(this)"
+    [getAddRowComponentClass]="getAddRowComponentClass.bind(this)"
+    (onSave)="save($event)">
+  </app-datatable>
+</app-dialog>