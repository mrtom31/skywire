--- conflicted
+++ resolved
@@ -1,14 +1,7 @@
-<<<<<<< HEAD
-import {Injectable} from '@angular/core';
-import {Observable, Subject, timer, Unsubscribable} from 'rxjs';
-import {Node, NodeApp} from '../app.datatypes';
-import {ApiService} from './api.service';
-=======
 import { Injectable } from '@angular/core';
 import { Observable, Subject, timer, Unsubscribable } from 'rxjs';
 import { Node, NodeApp } from '../app.datatypes';
 import { ApiService } from './api.service';
->>>>>>> c11f27cf
 
 @Injectable({
   providedIn: 'root'
@@ -40,23 +33,16 @@
     });
   }
 
-<<<<<<< HEAD
   getLabel(key: string) {
     return key in this.nodeLabels ? this.nodeLabels[key] : '';
   }
-
 
   setLabel(key: string, label: string) {
     this.nodeLabels[key] = label;
   }
 
-
   node(key: string): Observable<Node> {
     return this.apiService.post('conn/getNode', {key}, {type: 'form'});
-=======
-  node(key: string): Observable<Node> {
-    return this.apiService.post('conn/getNode', { key }, { type: 'form' });
->>>>>>> c11f27cf
   }
 
   nodeApps(address: string): Observable<NodeApp[]> {
