import { Injectable } from '@angular/core';
import { Observable, Subject, throwError, timer, Unsubscribable } from 'rxjs';
import { Node, NodeApp, NodeInfo } from '../app.datatypes';
import { ApiService } from './api.service';
import { map } from 'rxjs/operators';

@Injectable({
  providedIn: 'root'
})
export class NodeService {
  private nodes = new Subject<Node[]>();
  private nodesSubscription: Unsubscribable;
<<<<<<< HEAD
  private currentNode: Node;
=======
  private nodeLabels = {};
>>>>>>> a8045390

  constructor(
    private apiService: ApiService,
  ) {
  }

  allNodes(): Observable<Node[]> {
    this.refreshNodes();
    return this.nodes.asObservable();
  }

  refreshNodes() {
    if (this.nodesSubscription) {
      this.nodesSubscription.unsubscribe();
    }

    this.nodesSubscription = timer(0, 10000).subscribe(() => {
      this.apiService.get('conn/getAll').subscribe((allNodes: Node[]) => {
        this.nodes.next(allNodes);
      });
    });
  }

  getLabel(key: string) {
    return key in this.nodeLabels ? this.nodeLabels[key] : '';
  }

  setLabel(key: string, label: string) {
    this.nodeLabels[key] = label;
  }

  node(key: string): Observable<Node> {
    return this.apiService.post('conn/getNode', {key}, {type: 'form'});
  }

  setCurrentNode(node: Node) {
    this.currentNode = node;
  }

  nodeApps(): Observable<NodeApp[]> {
    return this.nodeRequest('getApps');
  }

  nodeInfo(): Observable<NodeInfo> {
    return this.nodeRequest('getInfo');
  }

  setNodeConfig(data: any) {
    return this.nodeRequest('run/setNodeConfig', data, {type: 'form'});
  }

  updateNodeConfig() {
    return this.nodeRequest('run/updateNodeConfig');
  }

  reboot(): Observable<any> {
    return this.nodeRequest('reboot', {}, {responseType: 'text'}).pipe(map(result => {
      if (result.indexOf('darwin') !== -1) {
        throw new Error(result);
      }

      return result;
    }));
  }

  checkUpdate(): Observable<boolean> {
    return this.nodeRequest('run/checkUpdate').pipe(map(result => {
      return result ? result : throwError(new Error('No update available.'));
    }));
  }

  update(): Observable<any> {
    return this.nodeRequest('update');
  }

  private nodeRequest(endpoint: string, body: any = {}, options: any = {}) {
    const nodeAddress = this.currentNode.addr;

    options.params = Object.assign(options.params || {}, {
      addr: this.nodeRequestAddress(nodeAddress, endpoint),
    });

    return this.apiService.post('req', body, options);
  }

  private nodeRequestAddress(nodeAddress: string, endpoint: string) {
    return 'http://' + nodeAddress + '/node/' + endpoint;
  }
}<|MERGE_RESOLUTION|>--- conflicted
+++ resolved
@@ -10,11 +10,8 @@
 export class NodeService {
   private nodes = new Subject<Node[]>();
   private nodesSubscription: Unsubscribable;
-<<<<<<< HEAD
   private currentNode: Node;
-=======
   private nodeLabels = {};
->>>>>>> a8045390
 
   constructor(
     private apiService: ApiService,
