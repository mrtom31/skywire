--- conflicted
+++ resolved
@@ -3,11 +3,8 @@
 import { AutoStartConfig, Node, NodeApp, NodeInfo, SearchResult } from '../app.datatypes';
 import { ApiService } from './api.service';
 import { filter, flatMap, map, switchMap, take, timeout } from 'rxjs/operators';
-<<<<<<< HEAD
-=======
 import {StorageService} from "./storage.service";
 import {Subscription} from "rxjs/internal/Subscription";
->>>>>>> 7f62e519
 
 @Injectable({
   providedIn: 'root'
