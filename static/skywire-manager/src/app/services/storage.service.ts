import { Injectable } from '@angular/core';

<<<<<<< HEAD
const KEY_REFRESH_SECONDS: string = 'KEY_REFRESH_SECONDS';
const KEY_DEFAULT_LANG:    string = 'KEY_DEFAULT_LANG';
=======
const KEY_REFRESH_SECONDS = 'KEY_REFRESH_SECONDS';
>>>>>>> db7a9703

@Injectable({
  providedIn: 'root'
})
export class StorageService {
  private storage: Storage;

  constructor() {
    this.storage = localStorage;
  }

  private static nodeLabelNamespace(nodeKey: string): string {
    return `${nodeKey}-label`;
  }

  public setNodeLabel(nodeKey: string, nodeLabel: string): void {
    this.storage.setItem(StorageService.nodeLabelNamespace(nodeKey), nodeLabel);
  }

  public getNodeLabel(nodeKey: string): string {
    return this.storage.getItem(StorageService.nodeLabelNamespace(nodeKey));
  }

  setRefreshTime(seconds: number) {
    this.storage.setItem(KEY_REFRESH_SECONDS, seconds.toString());
  }

  getRefreshTime(): number {
    return parseInt(this.storage.getItem(KEY_REFRESH_SECONDS), 10);
  }

  setDefaultLanguage(lang: string): void
  {
    this.storage.setItem(KEY_DEFAULT_LANG, lang);
  }

  getDefaultLanguage(): string
  {
    return this.storage.getItem(KEY_DEFAULT_LANG) || "en";
  }
}<|MERGE_RESOLUTION|>--- conflicted
+++ resolved
@@ -1,11 +1,7 @@
 import { Injectable } from '@angular/core';
 
-<<<<<<< HEAD
 const KEY_REFRESH_SECONDS: string = 'KEY_REFRESH_SECONDS';
 const KEY_DEFAULT_LANG:    string = 'KEY_DEFAULT_LANG';
-=======
-const KEY_REFRESH_SECONDS = 'KEY_REFRESH_SECONDS';
->>>>>>> db7a9703
 
 @Injectable({
   providedIn: 'root'
