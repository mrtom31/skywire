--- conflicted
+++ resolved
@@ -1,12 +1,9 @@
 import { Component } from '@angular/core';
 import { TranslateService } from '@ngx-translate/core';
-<<<<<<< HEAD
 import {StorageService} from "./services/storage.service";
 import {getLangs} from "./utils/languageUtils";
-=======
 import { Router } from '@angular/router';
 import { Location } from '@angular/common';
->>>>>>> db7a9703
 
 @Component({
   selector: 'app-root',
@@ -18,23 +15,16 @@
 
   constructor(
     private translate: TranslateService,
-<<<<<<< HEAD
-    private storage: StorageService
-  )
-  {
-    translate.onDefaultLangChange.subscribe(({lang}) => storage.setDefaultLanguage(lang));
-    translate.addLangs(getLangs());
-    translate.use(storage.getDefaultLanguage());
-=======
+    private storage: StorageService,
     private location: Location,
     private router: Router,
   ) {
-    translate.setDefaultLang('en');
-    translate.use('en');
+    translate.addLangs(getLangs());
+    translate.use(storage.getDefaultLanguage());
+    translate.onDefaultLangChange.subscribe(({lang}) => storage.setDefaultLanguage(lang));
 
     router.events.subscribe(() => {
       this.showFooter = !location.isCurrentPathEqualTo('/login');
     });
->>>>>>> db7a9703
   }
 }